import React from 'react';
import { twMerge } from 'tailwind-merge';
import libraryArt from '~/assets/bento/library.svg?url';
import lockArt from '~/assets/bento/lock.svg?url';
import tagsArt from '~/assets/bento/tags.svg?url';
import { BentoBox } from '~/components/bento-box';

export const Explorer = () => {
	return (
<<<<<<< HEAD
		<div className="container mx-auto flex flex-col flex-wrap items-center gap-10 p-4">
			<h1 className="flex-1 self-start text-2xl font-semibold leading-8 md:text-3xl md:leading-10">
=======
		<div className="mx-auto flex w-full max-w-[1200px] flex-col flex-wrap items-center gap-10 p-4">
			<h1 className="flex-1 text-center text-2xl font-semibold leading-8 md:text-3xl md:leading-10 lg:self-start">
>>>>>>> 728b13a0
				Explorer.{' '}
				<span className="bg-gradient-to-r from-zinc-400 to-zinc-600 bg-clip-text text-transparent">
					{/* Some controlled line breaks here based on breakpoint to make sure the breaks looks nice always :) */}
					<br className="lg:hidden" />
					Browse and manage your data
					<br className="sm:hidden" /> like never before.
				</span>
			</h1>
			<div
				className={twMerge('grid w-full grid-cols-3 grid-rows-2 gap-5 max-lg:grid-cols-1')}
			>
				<BentoBox
					className="bento-border-top lg:bento-border-left"
					imageSrc={libraryArt}
					imageAlt="Library"
					title="Seamless Sync & Access"
					titleColor="#63C3F3"
					description="Whether online or offline, instantly access your data anytime, anywhere. Keeping everything updated and available across your devices."
				/>
				<BentoBox
					imageSrc={lockArt}
					imageAlt="Lock"
					title="Privacy & Control"
					titleColor="#6368F3"
					description="Your data is yours. With Spacedrive’s top-notch security, only you can access your information — no third parties, no exceptions."
				/>
				<BentoBox
					className="bento-border-bottom lg:bento-border-right"
					imageSrc={tagsArt}
					imageAlt="Tags"
					title="Effortless Organization"
					titleColor="#DF63F3"
					description="Keep your digital life organized with automatic categorization and smart structuring, making it easy to find what you need instantly."
				/>
			</div>
		</div>
	);
};<|MERGE_RESOLUTION|>--- conflicted
+++ resolved
@@ -7,13 +7,8 @@
 
 export const Explorer = () => {
 	return (
-<<<<<<< HEAD
 		<div className="container mx-auto flex flex-col flex-wrap items-center gap-10 p-4">
-			<h1 className="flex-1 self-start text-2xl font-semibold leading-8 md:text-3xl md:leading-10">
-=======
-		<div className="mx-auto flex w-full max-w-[1200px] flex-col flex-wrap items-center gap-10 p-4">
-			<h1 className="flex-1 text-center text-2xl font-semibold leading-8 md:text-3xl md:leading-10 lg:self-start">
->>>>>>> 728b13a0
+			<h1 className="flex-1 self-start text-2xl font-semibold leading-8 md:text-3xl md:leading-10 lg:self-start">
 				Explorer.{' '}
 				<span className="bg-gradient-to-r from-zinc-400 to-zinc-600 bg-clip-text text-transparent">
 					{/* Some controlled line breaks here based on breakpoint to make sure the breaks looks nice always :) */}
