[package]
name    = "sd-p2p"
version = "0.2.0"

authors              = ["Oscar Beaumont <oscar@otbeaumont.me>"]
description          = "Rust Peer to Peer Networking Library"
edition.workspace    = true
license.workspace    = true
readme               = "README.md"
repository.workspace = true

# TODO: Remove features??? and dependencies

[features]
default = []
specta  = []

[dependencies]
# Workspace dependencies
base64        = { workspace = true }
ed25519-dalek = { workspace = true }
flume         = { workspace = true }
futures       = { workspace = true }
rmp-serde     = { workspace = true }
serde         = { workspace = true, features = ["derive"] }
specta        = { workspace = true }
thiserror     = { workspace = true }
tokio         = { workspace = true, features = ["fs", "io-util", "macros", "sync", "time"] }
tokio-util    = { workspace = true, features = ["compat"] }
tracing       = { workspace = true }
uuid          = { workspace = true, features = ["serde"] }
zeroize       = { workspace = true, features = ["derive"] }

# Specific P2P dependencies
dns-lookup    = "2.0"
<<<<<<< HEAD
=======
flume         = "=0.11.1"                                    # Must match version used by `mdns-sd`
>>>>>>> ea92383b
hash_map_diff = "0.2.0"
if-watch      = { version = "=3.2.0", features = ["tokio"] } # Override features used by libp2p-quic
libp2p-stream = "=0.2.0-alpha"                               # Update blocked due to custom patch
mdns-sd       = "0.11.5"
rand_core     = "0.6.4"
stable-vec    = "0.4.1"
sync_wrapper  = "1.0"

[dependencies.libp2p]
features = ["autonat", "dcutr", "macros", "noise", "quic", "relay", "serde", "tokio", "yamux"]
version  = "=0.54.1"                                                                           # Update blocked due to custom patch

[dev-dependencies]
tokio              = { workspace = true, features = ["macros", "rt-multi-thread"] }
tracing-subscriber = { workspace = true }
uuid               = { workspace = true, features = ["v4"] }<|MERGE_RESOLUTION|>--- conflicted
+++ resolved
@@ -33,10 +33,6 @@
 
 # Specific P2P dependencies
 dns-lookup    = "2.0"
-<<<<<<< HEAD
-=======
-flume         = "=0.11.1"                                    # Must match version used by `mdns-sd`
->>>>>>> ea92383b
 hash_map_diff = "0.2.0"
 if-watch      = { version = "=3.2.0", features = ["tokio"] } # Override features used by libp2p-quic
 libp2p-stream = "=0.2.0-alpha"                               # Update blocked due to custom patch
