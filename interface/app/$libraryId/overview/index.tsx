--- conflicted
+++ resolved
@@ -1,8 +1,5 @@
-<<<<<<< HEAD
-import { Key, useEffect } from 'react';
-=======
+import { useEffect } from 'react';
 import { keepPreviousData } from '@tanstack/react-query';
->>>>>>> 57a943c4
 import { Link } from 'react-router-dom';
 import { HardwareModel, useBridgeQuery, useLibraryQuery } from '@sd/client';
 import { useAccessToken, useLocale, useOperatingSystem } from '~/hooks';
