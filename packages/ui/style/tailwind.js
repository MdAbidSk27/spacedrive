const defaultTheme = require('tailwindcss/defaultTheme');

function alpha(variableName) {
	// some tailwind magic to allow us to specify opacity with CSS variables (eg: bg-app/80)
	// https://tailwindcss.com/docs/customizing-colors#using-css-variables
	return `hsla(var(${variableName}), <alpha-value>)`;
}

module.exports = function (app, options) {
	let config = {
		content: [
			`../../apps/${app}/src/**/*.{ts,tsx,html,stories.tsx}`,
			'../../packages/*/src/**/*.{ts,tsx,html,stories.tsx}',
			'../../interface/**/*.{ts,tsx,html,stories.tsx}'
		],
		darkMode: 'class',
		theme: {
			screens: {
				xs: '475px',
				sm: '650px',
				md: '868px',
				lg: '1024px',
				xl: '1280px',
				...defaultTheme.screens
			},
<<<<<<< HEAD
			fontFamily: {
				sans: [...defaultTheme.fontFamily.sans],
				plex: ['IBM Plex Sans', ...defaultTheme.fontFamily.sans]
=======
			fontWeight: {
				thin: '100',
				extralight: '200',
				light: '200',
				normal: '300',
				medium: '400',
				semibold: '500',
				bold: '600',
				extrabold: '700',
				black: '800',
				extrablack: '900'
>>>>>>> bee61f38
			},
			fontSize: {
				'tiny': '.65rem',
				'xs': '.75rem',
				'sm': '.80rem',
				'base': '1rem',
				'lg': '1.125rem',
				'xl': '1.25rem',
				'2xl': '1.5rem',
				'3xl': '1.875rem',
				'4xl': '2.25rem',
				'5xl': '3rem',
				'6xl': '4rem',
				'7xl': '5rem'
			},
			extend: {
				colors: {
					accent: {
						DEFAULT: alpha('--color-accent'),
						faint: alpha('--color-accent-faint'),
						deep: alpha('--color-accent-deep')
					},
					ink: {
						DEFAULT: alpha('--color-ink'),
						dull: alpha('--color-ink-dull'),
						faint: alpha('--color-ink-faint')
					},
					sidebar: {
						DEFAULT: alpha('--color-sidebar'),
						box: alpha('--color-sidebar-box'),
						line: alpha('--color-sidebar-line'),
						ink: alpha('--color-sidebar-ink'),
						inkFaint: alpha('--color-sidebar-ink-faint'),
						inkDull: alpha('--color-sidebar-ink-dull'),
						divider: alpha('--color-sidebar-divider'),
						button: alpha('--color-sidebar-button'),
						selected: alpha('--color-sidebar-selected'),
						shade: alpha('--color-sidebar-shade')
					},
					app: {
						DEFAULT: alpha('--color-app'),
						box: alpha('--color-app-box'),
						darkBox: alpha('--color-app-dark-box'),
						darkerBox: alpha('--color-app-darker-box'),
						lightBox: alpha('--color-app-light-box'),
						overlay: alpha('--color-app-overlay'),
						input: alpha('--color-app-input'),
						focus: alpha('--color-app-focus'),
						line: alpha('--color-app-line'),
						divider: alpha('--color-app-divider'),
						button: alpha('--color-app-button'),
						selected: alpha('--color-app-selected'),
						selectedItem: alpha('--color-app-selected-item'),
						hover: alpha('--color-app-hover'),
						active: alpha('--color-app-active'),
						shade: alpha('--color-app-shade'),
						frame: alpha('--color-app-frame'),
						slider: alpha('--color-app-slider'),
						explorerScrollbar: alpha('--color-app-explorer-scrollbar')
					},
					menu: {
						DEFAULT: alpha('--color-menu'),
						line: alpha('--color-menu-line'),
						hover: alpha('--color-menu-hover'),
						selected: alpha('--color-menu-selected'),
						shade: alpha('--color-menu-shade'),
						ink: alpha('--color-menu-ink'),
						faint: alpha('--color-menu-faint')
					},
					// legacy support
					primary: {
						DEFAULT: '#2599FF',
						50: '#FFFFFF',
						100: '#F1F8FF',
						200: '#BEE1FF',
						300: '#8BC9FF',
						400: '#58B1FF',
						500: '#2599FF',
						600: '#0081F1',
						700: '#0065BE',
						800: '#004A8B',
						900: '#002F58'
					},
					gray: {
						DEFAULT: '#505468',
						50: '#F1F1F4',
						100: '#E8E9ED',
						150: '#E0E1E6',
						200: '#D8DAE3',
						250: '#D2D4DC',
						300: '#C0C2CE',
						350: '#A6AABF',
						400: '#9196A8',
						450: '#71758A',
						500: '#303544',
						550: '#20222d',
						600: '#171720',
						650: '#121219',
						700: '#121317',
						750: '#0D0E11',
						800: '#0C0C0F',
						850: '#08090D',
						900: '#060609',
						950: '#030303'
					}
				},
				extend: {
					transitionTimingFunction: {
						'css': 'ease',
						'css-in': 'ease-in',
						'css-out': 'ease-out',
						'css-in-out': 'ease-in-out',
						'in-sine': 'cubic-bezier(0.12, 0, 0.39, 0)',
						'out-sine': 'cubic-bezier(0.61, 1, 0.88, 1)',
						'in-out-sine': 'cubic-bezier(0.37, 0, 0.63, 1)',
						'in-quad': 'cubic-bezier(0.11, 0, 0.5, 0)',
						'out-quad': 'cubic-bezier(0.5, 1, 0.89, 1)',
						'in-out-quad': 'cubic-bezier(0.45, 0, 0.55, 1)',
						'in-cubic': 'cubic-bezier(0.32, 0, 0.67, 0)',
						'out-cubic': 'cubic-bezier(0.33, 1, 0.68, 1)',
						'in-out-cubic': 'cubic-bezier(0.65, 0, 0.35, 1)',
						'in-quart': 'cubic-bezier(0.5, 0, 0.75, 0)',
						'out-quart': 'cubic-bezier(0.25, 1, 0.5, 1)',
						'in-out-quart': 'cubic-bezier(0.76, 0, 0.24, 1)',
						'in-quint': 'cubic-bezier(0.64, 0, 0.78, 0)',
						'out-quint': 'cubic-bezier(0.22, 1, 0.36, 1)',
						'in-out-quint': 'cubic-bezier(0.83, 0, 0.17, 1)',
						'in-expo': 'cubic-bezier(0.7, 0, 0.84, 0)',
						'out-expo': 'cubic-bezier(0.16, 1, 0.3, 1)',
						'in-out-expo': 'cubic-bezier(0.87, 0, 0.13, 1)',
						'in-circ': 'cubic-bezier(0.55, 0, 1, 0.45)',
						'out-circ': 'cubic-bezier(0, 0.55, 0.45, 1)',
						'in-out-circ': 'cubic-bezier(0.85, 0, 0.15, 1)',
						'in-back': 'cubic-bezier(0.36, 0, 0.66, -0.56)',
						'out-back': 'cubic-bezier(0.34, 1.56, 0.64, 1)',
						'in-out-back': 'cubic-bezier(0.68, -0.6, 0.32, 1.6)'
					}
				}
			}
		},
		plugins: [
			require('@tailwindcss/forms'),
			require('tailwindcss-animate'),
			require('@headlessui/tailwindcss'),
			require('tailwindcss-radix')(),
			require('@tailwindcss/typography')
		]
	};

	return config;
};

// 	primary: {
// 		DEFAULT: '#2599FF',
// 		50: '#FFFFFF',
// 		100: '#F1F8FF',
// 		200: '#BEE1FF',
// 		300: '#8BC9FF',
// 		400: '#58B1FF',
// 		500: '#2599FF',
// 		600: '#0081F1',
// 		700: '#0065BE',
// 		800: '#004A8B',
// 		900: '#002F58'
// 	},
// 	gray: {
// 		DEFAULT: '#505468',
// 		50: '#F1F1F4',
// 		100: '#E8E9ED',
// 		150: '#E0E1E6',
// 		200: '#D8DAE3',
// 		250: '#D2D4DC',
// 		300: '#C0C2CE',
// 		350: '#A6AABF',
// 		400: '#9196A8',
// 		450: '#71758A',
// 		500: '#303544',
// 		550: '#20222d',
// 		600: '#171720',
// 		650: '#121219',
// 		700: '#121317',
// 		750: '#0D0E11',
// 		800: '#0C0C0F',
// 		850: '#08090D',
// 		900: '#060609',
// 		950: '#030303'
// 	}
// },
// fontFamily: { sans: ['Inter', ...defaultTheme.fontFamily.sans] }<|MERGE_RESOLUTION|>--- conflicted
+++ resolved
@@ -23,11 +23,10 @@
 				xl: '1280px',
 				...defaultTheme.screens
 			},
-<<<<<<< HEAD
 			fontFamily: {
 				sans: [...defaultTheme.fontFamily.sans],
 				plex: ['IBM Plex Sans', ...defaultTheme.fontFamily.sans]
-=======
+			},
 			fontWeight: {
 				thin: '100',
 				extralight: '200',
@@ -39,7 +38,6 @@
 				extrabold: '700',
 				black: '800',
 				extrablack: '900'
->>>>>>> bee61f38
 			},
 			fontSize: {
 				'tiny': '.65rem',
