'use client';

import { Check } from '@phosphor-icons/react';
import * as RS from '@radix-ui/react-select';
import { ReactComponent as ChevronDouble } from '@sd/assets/svgs/chevron-double.svg';
import { cva, VariantProps } from 'class-variance-authority';
import clsx from 'clsx';
import { forwardRef, PropsWithChildren } from 'react';

export const selectStyles = cva(
	[
		'flex items-center justify-between whitespace-nowrap rounded-md border py-0.5 pl-3 pr-[10px] text-sm',
		'shadow-sm outline-none transition-all focus:ring-2',
		'text-ink radix-placeholder:text-ink-faint'
	],
	{
		variants: {
			variant: {
				default: ['bg-app-input', 'border-app-line']
			},
			size: {
				sm: 'h-[25px] text-xs font-normal',
				md: 'h-[34px]',
				lg: 'h-[38px]'
			}
		},
		defaultVariants: {
			variant: 'default',
			size: 'sm'
		}
	}
);

export interface SelectProps<TValue extends string = string>
	extends VariantProps<typeof selectStyles> {
	value: TValue;
	onChange: (value: TValue) => void;
	placeholder?: string;
	className?: string;
	disabled?: boolean;
<<<<<<< HEAD
	dropDownClassName?: string;
=======
	containerClassName?: string;
>>>>>>> 77437961
}

export const Select = forwardRef(
	<TValue extends string = string>(
		props: PropsWithChildren<SelectProps<TValue>>,
		ref: React.ForwardedRef<HTMLDivElement>
	) => (
		<div className={props.containerClassName} ref={ref}>
			<RS.Root
				defaultValue={props.value}
				value={props.value}
				onValueChange={props.onChange}
				disabled={props.disabled}
			>
				<RS.Trigger
					className={selectStyles({ size: props.size, className: props.className })}
				>
					<span className="truncate">
						<RS.Value placeholder={props.placeholder} />
					</span>
					<RS.Icon className="ml-2">
						<ChevronDouble className="text-ink-dull" />
					</RS.Icon>
				</RS.Trigger>

				<RS.Portal>
<<<<<<< HEAD
					<RS.Content
						className={clsx(
							'z-50 rounded-md border border-app-line bg-app-box shadow-2xl shadow-app-shade/20',
							props.dropDownClassName
						)}
					>
=======
					<RS.Content className="z-[100] rounded-md border border-app-line bg-app-box shadow-2xl shadow-app-shade/20 ">
>>>>>>> 77437961
						<RS.Viewport className="p-1">{props.children}</RS.Viewport>
					</RS.Content>
				</RS.Portal>
			</RS.Root>
		</div>
	)
) as <TValue extends string = string>(
	props: PropsWithChildren<SelectProps<TValue>> & { ref?: React.ForwardedRef<HTMLDivElement> }
) => JSX.Element;

export function SelectOption(props: PropsWithChildren<{ value: string; default?: boolean }>) {
	return (
		<RS.Item
			value={props.value}
			defaultChecked={props.default}
			className={clsx(
				'relative flex h-6 cursor-pointer select-none items-center rounded pl-6 pr-3',
				'text-sm text-ink radix-highlighted:text-white',
				'hover:bg-app-selected',
				'focus:outline-none radix-disabled:opacity-50 radix-highlighted:bg-accent '
			)}
		>
			<RS.ItemText>{props.children}</RS.ItemText>
<<<<<<< HEAD
			<RS.ItemIndicator className="absolute inline-flex items-center left-1">
				<Check className="w-4 h-4" />
=======
			<RS.ItemIndicator className="absolute left-1 inline-flex items-center">
				<Check className="size-4" />
>>>>>>> 77437961
			</RS.ItemIndicator>
		</RS.Item>
	);
}<|MERGE_RESOLUTION|>--- conflicted
+++ resolved
@@ -38,11 +38,7 @@
 	placeholder?: string;
 	className?: string;
 	disabled?: boolean;
-<<<<<<< HEAD
-	dropDownClassName?: string;
-=======
 	containerClassName?: string;
->>>>>>> 77437961
 }
 
 export const Select = forwardRef(
@@ -69,16 +65,7 @@
 				</RS.Trigger>
 
 				<RS.Portal>
-<<<<<<< HEAD
-					<RS.Content
-						className={clsx(
-							'z-50 rounded-md border border-app-line bg-app-box shadow-2xl shadow-app-shade/20',
-							props.dropDownClassName
-						)}
-					>
-=======
 					<RS.Content className="z-[100] rounded-md border border-app-line bg-app-box shadow-2xl shadow-app-shade/20 ">
->>>>>>> 77437961
 						<RS.Viewport className="p-1">{props.children}</RS.Viewport>
 					</RS.Content>
 				</RS.Portal>
@@ -102,13 +89,8 @@
 			)}
 		>
 			<RS.ItemText>{props.children}</RS.ItemText>
-<<<<<<< HEAD
-			<RS.ItemIndicator className="absolute inline-flex items-center left-1">
-				<Check className="w-4 h-4" />
-=======
 			<RS.ItemIndicator className="absolute left-1 inline-flex items-center">
 				<Check className="size-4" />
->>>>>>> 77437961
 			</RS.ItemIndicator>
 		</RS.Item>
 	);
