import React from 'react';
import { InputContainer } from '../../components/primitive/InputContainer';
import { Toggle } from '../../components/primitive';

type LibrarySecurity = 'public' | 'password' | 'vault';

export default function LibrarySettings() {
  // const locations = useBridgeQuery("SysGetLocation")
  const [encryptOnCloud, setEncryptOnCloud] = React.useState<boolean>(false);

  return (
    <div className="flex flex-col flex-grow max-w-4xl space-y-4">
      {/*<Button size="sm">Add Location</Button>*/}
      <div className="mt-3 mb-3">
        <h1 className="text-2xl font-bold">Library database</h1>
        <p className="mt-1 text-sm text-gray-400">
          The database contains all library data and file metadata.
        </p>
      </div>
      <InputContainer
        mini
        title="Encrypt on cloud"
        description="Enable if library contains sensitive data and should not be synced to the cloud without full encryption."
      >
<<<<<<< HEAD
        <div className="flex items-center h-full pl-10">
          <Toggle initialState={true} size={'sm'} type={''} />
=======
        <div className="flex items-center h-full">
          <Toggle value={encryptOnCloud} onChange={setEncryptOnCloud} size={'sm'} />
>>>>>>> 77a28883
        </div>
      </InputContainer>
    </div>
  );
}<|MERGE_RESOLUTION|>--- conflicted
+++ resolved
@@ -22,13 +22,8 @@
         title="Encrypt on cloud"
         description="Enable if library contains sensitive data and should not be synced to the cloud without full encryption."
       >
-<<<<<<< HEAD
         <div className="flex items-center h-full pl-10">
-          <Toggle initialState={true} size={'sm'} type={''} />
-=======
-        <div className="flex items-center h-full">
           <Toggle value={encryptOnCloud} onChange={setEncryptOnCloud} size={'sm'} />
->>>>>>> 77a28883
         </div>
       </InputContainer>
     </div>
